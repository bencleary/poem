--- conflicted
+++ resolved
@@ -112,14 +112,6 @@
     ) -> GeneratorResult<Option<TokenStream>> {
         let validators = self.create_validators(crate_name)?;
         if !validators.is_empty() {
-<<<<<<< HEAD
-            Ok(Some(quote! {
-                #(
-                    let validator = #validators;
-                    if let ::std::option::Option::Some(value) = #crate_name::types::Type::as_raw_value(&value) {
-                        if !#crate_name::validation::Validator::check(&validator, value) {
-                            return Err(#crate_name::types::ParseError::<Self>::custom(format!("field `{}` verification failed. {}", #field_name, validator)));
-=======
             if !self.list {
                 Ok(Some(quote! {
                     #(
@@ -128,7 +120,6 @@
                             if !#crate_name::validation::Validator::check(&validator, value) {
                                 return Err(#crate_name::types::ParseError::<Self>::custom(format!("field `{}` verification failed. {}", #field_name, validator)));
                             }
->>>>>>> 264e6a02
                         }
                     )*
                 }))
@@ -164,20 +155,6 @@
             Ok(Some(quote! {
                 #(
                     let validator = #validators;
-<<<<<<< HEAD
-                    if let ::std::option::Option::Some(value) = #crate_name::types::Type::as_raw_value(&value) {
-                        if !#crate_name::validation::Validator::check(&validator, value) {
-                            let err = #crate_name::ParseRequestError::ParseParam {
-                                name: #arg_name,
-                                reason: ::std::format!("verification failed. {}", validator),
-                            };
-                            if <#res_ty as #crate_name::ApiResponse>::BAD_REQUEST_HANDLER {
-                                let resp = <#res_ty as #crate_name::ApiResponse>::from_parse_request_error(err);
-                                return #crate_name::poem::IntoResponse::into_response(resp);
-                            } else {
-                                return #crate_name::poem::IntoResponse::into_response(err);
-                            }
-=======
                     if !#crate_name::validation::Validator::check(&validator, value) {
                         let err = #crate_name::ParseRequestError::ParseParam {
                             name: #arg_name,
@@ -188,7 +165,6 @@
                             return #crate_name::__private::poem::IntoResponse::into_response(resp);
                         } else {
                             return #crate_name::__private::poem::IntoResponse::into_response(err);
->>>>>>> 264e6a02
                         }
                     }
                 )*
@@ -205,16 +181,6 @@
     ) -> GeneratorResult<Option<TokenStream>> {
         let validators = self.create_validators(crate_name)?;
         if !validators.is_empty() {
-<<<<<<< HEAD
-            Ok(Some(quote! {
-                #(
-                    let validator = #validators;
-                    if let ::std::option::Option::Some(value) = #crate_name::types::Type::as_raw_value(&value) {
-                        if !#crate_name::validation::Validator::check(&validator, value) {
-                            return Err(#crate_name::ParseRequestError::ParseRequestBody {
-                                reason: ::std::format!("field `{}` verification failed. {}", #field_name, validator),
-                            });
-=======
             if !self.list {
                 Ok(Some(quote! {
                     #(
@@ -227,7 +193,6 @@
                                         .body(::std::format!("field `{}` verification failed. {}", #field_name, validator))
                                 ));
                             }
->>>>>>> 264e6a02
                         }
                     )*
                 }))
